--- conflicted
+++ resolved
@@ -14,12 +14,12 @@
 tested-with:          GHC==8.0.2
 
 library
-<<<<<<< HEAD
   hs-source-dirs:     src
   exposed-modules:    Pangraph
                    ,  Pangraph.GraphML.Parser
+                   ,  Pangraph.VHDL.GraphWriter
+                   ,  Pangraph.VHDL.EnvironmentWriter
   other-modules:      Pangraph.XMLTemplate
-                  --  ,  Pangraph.Graph
   build-depends:      base >= 4.8 && < 5
                    ,  bytestring
                    ,  hexml
@@ -36,47 +36,17 @@
                    ,  bytestring
                    ,  algebraic-graphs
   default-language:   Haskell2010
-  GHC-options:        -Wall -fwarn-tabs
-=======
-  hs-source-dirs:      src
-  exposed-modules:
-                       Pangraph.GraphML.Parser
-                     , Pangraph.GraphML.Writer
-                     , Pangraph.Workcraft.Parser
-                     , Pangraph.VHDL.GraphWriter
-                     , Pangraph.VHDL.EnvironmentWriter
-                     , Pangraph.Writer
-                     , Pangraph.Parser
-                     , Pangraph
-  other-modules:       Pangraph.GraphML.Shorten
-                     , Pangraph.Util.MyXML
-                     , Pangraph.Util.Types
-                     , Pangraph.Util.MyZip
-                     , Pangraph.Util.FileHandler
-  build-depends:       base >= 4.7 && < 5
-                     , parsec
-                    --  , parsec-extra
-                    --  , zip
-                    --  , path
-                    --  , path-io
-                     , directory
-                     , split
-  default-language:    Haskell2010
-
-test-suite pangraph-test
-   type:               exitcode-stdio-1.0
-   main-is:            Test.hs
-   build-depends:      base >= 4.8 && < 5,
-                       pangraph
-   default-language:   Haskell2010
-   GHC-options:        -Wall -fwarn-tabs
+  GHC-options:        -Wall -fwarn-tabs -fbreak-on-exception
 
 executable fantasi
-   hs-source-dirs:   fantasi
-   main-is:          Main.hs
-   build-depends:    base >= 4.8 && < 5,
-                     filepath,
-                     pangraph
-   default-language: Haskell2010
-   GHC-options:      -Wall -fwarn-tabs
->>>>>>> 01142e5e
+  hs-source-dirs:   fantasi
+  main-is:          Main.hs
+  other-modules:    Tuura.Fantasi.Main,
+                    Tuura.Fantasi.Options
+
+  build-depends:    base >= 4.8 && < 5,
+                    filepath,
+                    pangraph,
+                    bytestring
+  default-language: Haskell2010
+  GHC-options:      -Wall -fwarn-tabs